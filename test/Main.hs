--- conflicted
+++ resolved
@@ -1,19 +1,13 @@
 module Main where
 
-import           SpecHelper
-import           Test.Hspec
+import Test.Hspec
+import SpecHelper
 
-import qualified Hasql.Pool               as P
+import qualified Hasql.Pool as P
 
-<<<<<<< HEAD
-import           Data.String.Conversions  (cs)
-import           PostgREST.App            (handleRequest)
-import           PostgREST.DbStructure    (getDbStructure)
-=======
 import PostgREST.DbStructure (getDbStructure)
 import PostgREST.App (postgrest)
 import Data.String.Conversions (cs)
->>>>>>> 8af91e26
 
 import qualified Feature.AuthSpec
 import qualified Feature.ConcurrentSpec
@@ -33,8 +27,8 @@
 
   result <- P.use pool $ getDbStructure "test"
   let dbStructure = either (error.show) id result
-      withApp = return $ handleRequest testCfg dbStructure pool
-      ltdApp  = return $ handleRequest testLtdRowsCfg dbStructure pool
+      withApp = return $ postgrest testCfg dbStructure pool
+      ltdApp  = return $ postgrest testLtdRowsCfg dbStructure pool
 
   hspec $ do
     mapM_ (beforeAll_ resetDb . before withApp) specs
