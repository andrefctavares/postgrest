--- conflicted
+++ resolved
@@ -2,11 +2,8 @@
 
 module Main where
 import Dbapi
-<<<<<<< HEAD
-import Middleware (inTransaction, authenticated, withSavepoint, clientErrors)
-=======
-import Middleware (reportPgErrors, redirectInsecure)
->>>>>>> bd1d3651
+import Middleware (inTransaction, authenticated, withSavepoint, clientErrors,
+  redirectInsecure)
 import Network.Wai.Handler.Warp hiding (Connection)
 import Database.HDBC.PostgreSQL (connectPostgreSQL')
 import Data.String.Conversions (cs)
@@ -39,16 +36,9 @@
 
   Prelude.putStrLn $ "Listening on port " ++ (show $ configPort conf :: String)
   conn <- connectPostgreSQL' dburi
-<<<<<<< HEAD
-  runTLS tls settings . gzip def . cors corsPolicy . clientErrors $ (
-    inTransaction . authenticated (cs $ configAnonRole conf) . withSavepoint) app conn
-=======
   run port $ (if configSecure conf then redirectInsecure else id)
-           $ gzip def
-           $ cors corsPolicy
-           $ reportPgErrors
-           $ app conn (cs $ configAnonRole conf)
->>>>>>> bd1d3651
-
+    . gzip def . cors corsPolicy . clientErrors
+    $ (inTransaction . authenticated (cs $ configAnonRole conf) . withSavepoint)
+    app conn
   where
     describe = progDesc "create a REST API to an existing Postgres database"